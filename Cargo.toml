[workspace]

<<<<<<< HEAD
# See more keys and their definitions at https://doc.rust-lang.org/cargo/reference/manifest.html
[[bin]]
name = "map-transform"
path = "src/map_transformer.rs"

[dependencies]
byteorder = "1.4.3"
rand = "0.8.5"
rsa = "0.9.2"
# pso2packetlib = { path = "../pso2packetlib", default-features = false, features = ["serde", "connection", "vita_enc", "base_enc", "ppac", "item_attrs"] }
pso2packetlib = { git = "https://github.com/PhantasyServer/pso2-protocol-lib", rev = "0710c93", default-features = false, features = ["serde", "connection", "vita_enc", "base_enc", "ppac", "item_attrs"] }
sqlite = "0.31.0"
thiserror = "1.0.40"
serde_json = "1.0.99"
argon2 = "0.5.0"
half = "2.3.1"
rmp-serde = "1.1.2"
serde = "1.0.174"
memory-stats = "1.1.0"
mlua = { version = "0.9.1", features = ["serialize", "luajit", "vendored", "send"] }
parking_lot = {version = "0.12.1", features = ["send_guard"]}
crc32fast = "1.3.2"
indicatif = "0.17.7"
console = "0.15.7"
tokio = { version = "1.35.0", features = ["full"] }
=======
members = ["ship_server", "data_compiler", "data_structs", "master_ship"]
resolver = "2"
>>>>>>> 9d88d839
<|MERGE_RESOLUTION|>--- conflicted
+++ resolved
@@ -1,32 +1,4 @@
 [workspace]
 
-<<<<<<< HEAD
-# See more keys and their definitions at https://doc.rust-lang.org/cargo/reference/manifest.html
-[[bin]]
-name = "map-transform"
-path = "src/map_transformer.rs"
-
-[dependencies]
-byteorder = "1.4.3"
-rand = "0.8.5"
-rsa = "0.9.2"
-# pso2packetlib = { path = "../pso2packetlib", default-features = false, features = ["serde", "connection", "vita_enc", "base_enc", "ppac", "item_attrs"] }
-pso2packetlib = { git = "https://github.com/PhantasyServer/pso2-protocol-lib", rev = "0710c93", default-features = false, features = ["serde", "connection", "vita_enc", "base_enc", "ppac", "item_attrs"] }
-sqlite = "0.31.0"
-thiserror = "1.0.40"
-serde_json = "1.0.99"
-argon2 = "0.5.0"
-half = "2.3.1"
-rmp-serde = "1.1.2"
-serde = "1.0.174"
-memory-stats = "1.1.0"
-mlua = { version = "0.9.1", features = ["serialize", "luajit", "vendored", "send"] }
-parking_lot = {version = "0.12.1", features = ["send_guard"]}
-crc32fast = "1.3.2"
-indicatif = "0.17.7"
-console = "0.15.7"
-tokio = { version = "1.35.0", features = ["full"] }
-=======
 members = ["ship_server", "data_compiler", "data_structs", "master_ship"]
-resolver = "2"
->>>>>>> 9d88d839
+resolver = "2"